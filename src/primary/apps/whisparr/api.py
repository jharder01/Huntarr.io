#!/usr/bin/env python3
"""
Whisparr-specific API functions
Handles all communication with the Whisparr API

Exclusively uses the Whisparr V2 API
"""

import requests
import json
import time
import datetime
import traceback
import sys
from typing import List, Dict, Any, Optional, Union, Callable
from src.primary.utils.logger import get_logger
from src.primary.settings_manager import get_ssl_verify_setting

# Get logger for the Whisparr app
whisparr_logger = get_logger("whisparr")

# Use a session for better performance
session = requests.Session()

def arr_request(api_url: str, api_key: str, api_timeout: int, endpoint: str, method: str = "GET", data: Dict = None, count_api: bool = True) -> Any:
    """
    Make a request to the Whisparr API.
    
    Args:
        api_url: The base URL of the Whisparr API
        api_key: The API key for authentication
        api_timeout: Timeout for the API request
        endpoint: The API endpoint to call
        method: HTTP method (GET, POST, PUT, DELETE)
        data: Optional data payload for POST/PUT requests
    
    Returns:
        The parsed JSON response or None if the request failed
    """
    try:
        if not api_url or not api_key:
            whisparr_logger.error("No URL or API key provided")
            return None
        
        # Ensure api_url has a scheme
        if not (api_url.startswith('http://') or api_url.startswith('https://')):
            whisparr_logger.error(f"Invalid URL format: {api_url} - URL must start with http:// or https://")
            return None
            
        # Construct the full URL properly
        full_url = f"{api_url.rstrip('/')}/api/v3/{endpoint.lstrip('/')}"
        
    
        
        # Set up headers with User-Agent to identify Huntarr
        headers = {
            "X-Api-Key": api_key,
            "Content-Type": "application/json",
            "User-Agent": "Huntarr/1.0 (https://github.com/plexguide/Huntarr.io)"
        }
        
        # Get SSL verification setting
        verify_ssl = get_ssl_verify_setting()
        if not verify_ssl:
            whisparr_logger.debug("SSL verification disabled by user setting")
        
        try:
            if method.upper() == "GET":
                response = session.get(full_url, headers=headers, timeout=api_timeout, verify=verify_ssl)
            elif method.upper() == "POST":
                response = session.post(full_url, headers=headers, json=data, timeout=api_timeout, verify=verify_ssl)
            elif method.upper() == "PUT":
                response = session.put(full_url, headers=headers, json=data, timeout=api_timeout, verify=verify_ssl)
            elif method.upper() == "DELETE":
                response = session.delete(full_url, headers=headers, timeout=api_timeout, verify=verify_ssl)
            else:
                whisparr_logger.error(f"Unsupported HTTP method: {method}")
                return None
            
            # If we get a 404, try with v3 path instead
            if response.status_code == 404:
                api_base = "api/v3"
                v3_url = f"{api_url.rstrip('/')}/{api_base}/{endpoint.lstrip('/')}"
                whisparr_logger.debug(f"Standard path returned 404, trying with V3 path: {v3_url}")
                
                if method == "GET":
                    response = session.get(v3_url, headers=headers, timeout=api_timeout, verify=verify_ssl)
                elif method == "POST":
                    response = session.post(v3_url, headers=headers, json=data, timeout=api_timeout, verify=verify_ssl)
                elif method == "PUT":
                    response = session.put(v3_url, headers=headers, json=data, timeout=api_timeout, verify=verify_ssl)
                elif method == "DELETE":
                    response = session.delete(v3_url, headers=headers, timeout=api_timeout, verify=verify_ssl)
                
                whisparr_logger.debug(f"V3 path request returned status code: {response.status_code}")
            
            # Check if the request was successful
            try:
                response.raise_for_status()
                
                # Increment API counter only if count_api is True and request was successful
                if count_api:
                    try:
                        from src.primary.stats_manager import increment_hourly_cap
                        increment_hourly_cap("whisparr")
                    except Exception as e:
                        whisparr_logger.warning(f"Failed to increment API counter for whisparr: {e}")
                        
            except requests.exceptions.HTTPError as e:
                whisparr_logger.error(f"Error during {method} request to {endpoint}: {e}, Status Code: {response.status_code}")
                whisparr_logger.debug(f"Response content: {response.text[:200]}")
                return None
            
            # Try to parse JSON response
            try:
                if response.text:
                    result = response.json()
                    whisparr_logger.debug(f"Response from {response.url}: Status {response.status_code}, JSON parsed successfully")
                    return result
                else:
                    whisparr_logger.debug(f"Response from {response.url}: Status {response.status_code}, Empty response")
                    return {}
            except json.JSONDecodeError:
                whisparr_logger.error(f"Invalid JSON response from API: {response.text[:200]}")
                return None
            
        except requests.exceptions.RequestException as e:
            whisparr_logger.error(f"Request failed: {e}")
            return None
    except Exception as e:
        whisparr_logger.error(f"Unexpected error during API request: {e}")
        return None

def get_download_queue_size(api_url: str, api_key: str, api_timeout: int) -> int:
    """
    Get the current size of the download queue.

    Args:
        api_url: The base URL of the Whisparr API
        api_key: The API key for authentication
        api_timeout: Timeout for the API request

    Returns:
        The number of items in the download queue, or -1 if the request failed
    """
    response = arr_request(api_url, api_key, api_timeout, "queue", count_api=False)
    
    if response is None:
        return -1
    
    # V2 API uses records in queue response
    if isinstance(response, dict) and "records" in response:
        return len(response["records"])
    elif isinstance(response, list):
        return len(response)
    else:
        return -1

def get_items_with_missing(api_url: str, api_key: str, api_timeout: int, monitored_only: bool) -> List[Dict[str, Any]]:
    """
    Get a list of items with missing files (not downloaded/available).

    Args:
        api_url: The base URL of the Whisparr API
        api_key: The API key for authentication
        api_timeout: Timeout for the API request
        monitored_only: If True, only return monitored items.

    Returns:
        A list of item objects with missing files, or None if the request failed.
    """
    try:
        whisparr_logger.debug(f"Retrieving missing items...")
        
        # Endpoint parameters - always use v2 format
        endpoint = "wanted/missing?pageSize=1000&sortKey=airDateUtc&sortDirection=descending"
        
        response = arr_request(api_url, api_key, api_timeout, endpoint, count_api=False)
        
        if response is None:
            return None
        
        # Extract the episodes/items
        items = []
        if isinstance(response, dict) and "records" in response:
            items = response["records"]
        
        # Filter monitored if needed
        if monitored_only:
            items = [item for item in items if item.get("monitored", False)]
        
        whisparr_logger.debug(f"Found {len(items)} missing items")
        return items
        
    except Exception as e:
        whisparr_logger.error(f"Error retrieving missing items: {str(e)}")
        return None

def get_cutoff_unmet_items(api_url: str, api_key: str, api_timeout: int, monitored_only: bool) -> List[Dict[str, Any]]:
    """
    Get a list of items that don't meet their quality profile cutoff.

    Args:
        api_url: The base URL of the Whisparr API
        api_key: The API key for authentication
        api_timeout: Timeout for the API request
        monitored_only: If True, only return monitored items.

    Returns:
        A list of item objects that need quality upgrades, or None if the request failed.
    """
    try:
        whisparr_logger.debug(f"Retrieving cutoff unmet items...")
        
        # Endpoint - always use v2 format
        endpoint = "wanted/cutoff?pageSize=1000&sortKey=airDateUtc&sortDirection=descending"
        
        response = arr_request(api_url, api_key, api_timeout, endpoint, count_api=False)
        
        if response is None:
            return None
        
        # Extract the episodes/items
        items = []
        if isinstance(response, dict) and "records" in response:
            items = response["records"]
        
        whisparr_logger.debug(f"Found {len(items)} cutoff unmet items")
        
        # Just filter monitored if needed
        if monitored_only:
            items = [item for item in items if item.get("monitored", False)]
            whisparr_logger.debug(f"Found {len(items)} cutoff unmet items after filtering monitored")
        
        return items
        
    except Exception as e:
        whisparr_logger.error(f"Error retrieving cutoff unmet items: {str(e)}")
        return None

def refresh_item(api_url: str, api_key: str, api_timeout: int, item_id: int) -> int:
    """
    Refresh functionality has been removed as it was a performance bottleneck.
    This function now returns a placeholder command ID without making any API calls.
    
    Args:
        api_url: The base URL of the Whisparr API
        api_key: The API key for authentication
        api_timeout: Timeout for the API request
        item_id: The ID of the item to refresh
        
    Returns:
        A placeholder command ID (123) to simulate success
    """
    whisparr_logger.debug(f"Refresh functionality disabled for item ID: {item_id}")
    # Return a placeholder command ID to simulate success without actually refreshing
    return 123

def item_search(api_url: str, api_key: str, api_timeout: int, item_ids: List[int]) -> int:
    """
    Trigger a search for one or more items.
    
    Args:
        api_url: The base URL of the Whisparr API
        api_key: The API key for authentication
        api_timeout: Timeout for the API request
        item_ids: A list of item IDs to search for
        
    Returns:
        The command ID if the search command was triggered successfully, None otherwise
    """
    
    # Check API limit before making request
    try:
        from src.primary.stats_manager import check_hourly_cap_exceeded
        if check_hourly_cap_exceeded("whisparr"):
            whisparr_logger.warning(f"🛑 Whisparr API hourly limit reached - skipping item search for {len(item_ids)} items")
            return None
    except Exception as e:
        whisparr_logger.error(f"Error checking hourly API cap: {e}")
        # Continue with request if cap check fails - safer than skipping
    
    try:
        whisparr_logger.debug(f"Searching for items with IDs: {item_ids}")
        
        # Always use the same payload format since we're always using v2 API
        payload = {
            "name": "EpisodeSearch",
            "episodeIds": item_ids
        }
        
        # For commands, we need to directly try both path formats
        command_endpoint = "command"
        url = f"{api_url.rstrip('/')}/api/{command_endpoint}"
        backup_url = f"{api_url.rstrip('/')}/api/v3/{command_endpoint}"
        
        headers = {
            "X-Api-Key": api_key,
            "Content-Type": "application/json"
        }
        verify_ssl = get_ssl_verify_setting()
        if not verify_ssl:
            whisparr_logger.debug("SSL verification disabled by user setting")
        
        # Try standard API path first
        whisparr_logger.debug(f"Attempting command with standard API path: {url}")
        try:
            response = session.post(url, headers=headers, json=payload, timeout=api_timeout, verify=verify_ssl)
            # If we get a 404 or 405, try the v3 path
            if response.status_code in [404, 405]:
                whisparr_logger.debug(f"Standard path returned {response.status_code}, trying with V3 path: {backup_url}")
                response = session.post(backup_url, headers=headers, json=payload, timeout=api_timeout, verify=verify_ssl)
                
            response.raise_for_status()
            result = response.json()
            
            if result and "id" in result:
                command_id = result["id"]
                whisparr_logger.debug(f"Search command triggered with ID {command_id}")
                
                # Increment API counter after successful request
                try:
                    from src.primary.stats_manager import increment_hourly_cap
                    increment_hourly_cap("whisparr", 1)
                    whisparr_logger.debug(f"Incremented Whisparr hourly API cap for item search ({len(item_ids)} items)")
                except Exception as cap_error:
                    whisparr_logger.error(f"Failed to increment hourly API cap for item search: {cap_error}")
                
                return command_id
            else:
                whisparr_logger.error("Failed to trigger search command - no command ID returned")
                return None
        except requests.exceptions.HTTPError as e:
            whisparr_logger.error(f"HTTP error during search command: {e}, Status Code: {response.status_code}")
            whisparr_logger.debug(f"Response content: {response.text[:200]}")
            return None
        except Exception as e:
            whisparr_logger.error(f"Error sending search command: {e}")
            return None
        
    except Exception as e:
        whisparr_logger.error(f"Error searching for items: {str(e)}")
        return None

def get_command_status(api_url: str, api_key: str, api_timeout: int, command_id: int) -> Optional[Dict]:
    """
    Get the status of a specific command.

    Args:
        api_url: The base URL of the Whisparr API
        api_key: The API key for authentication
        api_timeout: Timeout for the API request
        command_id: The ID of the command to check

    Returns:
        A dictionary containing the command status, or None if the request failed.
    """
    if not command_id:
        whisparr_logger.error("No command ID provided for status check.")
        return None
        
    try:
        # For commands, we need to directly try both path formats
        command_endpoint = f"command/{command_id}"
        url = f"{api_url.rstrip('/')}/api/{command_endpoint}"
        backup_url = f"{api_url.rstrip('/')}/api/v3/{command_endpoint}"
        
        headers = {
            "X-Api-Key": api_key,
            "Content-Type": "application/json"
        }
        verify_ssl = get_ssl_verify_setting()
        if not verify_ssl:
            whisparr_logger.debug("SSL verification disabled by user setting")
        
        # Try standard API path first
        whisparr_logger.debug(f"Checking command status with standard API path: {url}")
        try:
            response = session.get(url, headers=headers, timeout=api_timeout, verify=verify_ssl)
            # If we get a 404, try the v3 path
            if response.status_code == 404:
                whisparr_logger.debug(f"Standard path returned 404, trying with V3 path: {backup_url}")
                response = session.get(backup_url, headers=headers, timeout=api_timeout, verify=verify_ssl)
                
            response.raise_for_status()
            result = response.json()
            
            whisparr_logger.debug(f"Command {command_id} status: {result.get('status', 'unknown')}")
            return result
        except requests.exceptions.HTTPError as e:
            whisparr_logger.error(f"HTTP error getting command status: {e}, Status Code: {response.status_code}")
            whisparr_logger.debug(f"Response content: {response.text[:200]}")
            return None
        except Exception as e:
            whisparr_logger.error(f"Error getting command status: {e}")
            return None
            
    except Exception as e:
        whisparr_logger.error(f"Error getting command status for ID {command_id}: {e}")
        return None

def check_connection(api_url: str, api_key: str, api_timeout: int) -> bool:
    """
    Check the connection to Whisparr V2 API.
    
    Args:
        api_url: The base URL of the Whisparr API
        api_key: The API key for authentication
        api_timeout: Timeout for the API request
        verify_ssl: Optional override for SSL verification
        
    Returns:
        True if the connection is successful, False otherwise
    """
    try:
        # For Whisparr V2, we need to handle both regular and v3 API formats
        whisparr_logger.debug(f"Checking connection to Whisparr V2 instance at {api_url}")
        verify_ssl = get_ssl_verify_setting()
        if not verify_ssl:
            whisparr_logger.debug("SSL verification disabled by user setting")
        
        # First try with standard path
        endpoint = "system/status"
<<<<<<< HEAD
        response = arr_request(api_url, api_key, api_timeout, endpoint, verify_ssl=verify_ssl)
=======
        response = arr_request(api_url, api_key, api_timeout, endpoint, count_api=False)
        
        # If that failed, try with v3 path format
>>>>>>> d3b422cc
        if response is None:
            whisparr_logger.debug("Standard API path failed, trying v3 format...")
            # Try direct HTTP request to v3 endpoint without using arr_request
            url = f"{api_url.rstrip('/')}/api/v3/system/status"
            headers = {'X-Api-Key': api_key}
            try:
                resp = session.get(url, headers=headers, timeout=api_timeout, verify=verify_ssl)
                resp.raise_for_status()
                response = resp.json()
            except Exception as e:
                whisparr_logger.debug(f"V3 API path also failed: {str(e)}")
                return False
        
        if response is not None:
            # Get the version information if available
            version = response.get("version", "unknown")
            
            # Check if this is a v2.x version
            if version and version.startswith('2'):
                whisparr_logger.debug(f"Successfully connected to Whisparr V2 API version: {version}")
                return True
            else:
                whisparr_logger.warning(f"Connected to Whisparr but found unexpected version: {version}, expected 2.x")
                return False
        else:
            whisparr_logger.error("Failed to connect to Whisparr V2 API")
            return False
            
    except Exception as e:
        whisparr_logger.error(f"Error checking connection to Whisparr V2 API: {str(e)}")
        return False

def get_or_create_tag(api_url: str, api_key: str, api_timeout: int, tag_label: str) -> Optional[int]:
    """
    Get existing tag ID or create a new tag in Whisparr.
    
    Args:
        api_url: The base URL of the Whisparr API
        api_key: The API key for authentication
        api_timeout: Timeout for the API request
        tag_label: The label/name of the tag to create or find
        
    Returns:
        The tag ID if successful, None otherwise
    """
    try:
        # First, check if the tag already exists
        response = arr_request(api_url, api_key, api_timeout, "tag", count_api=False)
        if response:
            for tag in response:
                if tag.get('label') == tag_label:
                    tag_id = tag.get('id')
                    whisparr_logger.debug(f"Found existing tag '{tag_label}' with ID: {tag_id}")
                    return tag_id
        
        # Tag doesn't exist, create it
        tag_data = {"label": tag_label}
        response = arr_request(api_url, api_key, api_timeout, "tag", method="POST", data=tag_data, count_api=False)
        if response and 'id' in response:
            tag_id = response['id']
            whisparr_logger.info(f"Created new tag '{tag_label}' with ID: {tag_id}")
            return tag_id
        else:
            whisparr_logger.error(f"Failed to create tag '{tag_label}'. Response: {response}")
            return None
            
    except Exception as e:
        whisparr_logger.error(f"Error managing tag '{tag_label}': {e}")
        return None

def add_tag_to_series(api_url: str, api_key: str, api_timeout: int, series_id: int, tag_id: int) -> bool:
    """
    Add a tag to a series in Whisparr.
    
    Args:
        api_url: The base URL of the Whisparr API
        api_key: The API key for authentication
        api_timeout: Timeout for the API request
        series_id: The ID of the series to tag
        tag_id: The ID of the tag to add
        
    Returns:
        True if successful, False otherwise
    """
    try:
        # First get the current series data
        series_data = arr_request(api_url, api_key, api_timeout, f"series/{series_id}", count_api=False)
        if not series_data:
            whisparr_logger.error(f"Failed to get series data for ID: {series_id}")
            return False
        
        # Check if the tag is already present
        current_tags = series_data.get('tags', [])
        if tag_id in current_tags:
            whisparr_logger.debug(f"Tag {tag_id} already exists on series {series_id}")
            return True
        
        # Add the new tag to the list
        current_tags.append(tag_id)
        series_data['tags'] = current_tags
        
        # Update the series with the new tags
        response = arr_request(api_url, api_key, api_timeout, f"series/{series_id}", method="PUT", data=series_data, count_api=False)
        if response:
            whisparr_logger.debug(f"Successfully added tag {tag_id} to series {series_id}")
            return True
        else:
            whisparr_logger.error(f"Failed to update series {series_id} with tag {tag_id}")
            return False
            
    except Exception as e:
        whisparr_logger.error(f"Error adding tag {tag_id} to series {series_id}: {e}")
        return False

def tag_processed_series(api_url: str, api_key: str, api_timeout: int, series_id: int, tag_label: str = "huntarr-missing") -> bool:
    """
    Tag a series in Whisparr with the specified tag.
    
    Args:
        api_url: The base URL of the Whisparr API
        api_key: The API key for authentication
        api_timeout: Timeout for the API request
        series_id: The ID of the series to tag
        tag_label: The tag to apply (huntarr-missing, huntarr-upgraded)
        
    Returns:
        True if the tagging was successful, False otherwise
    """
    try:
        # Get or create the tag
        tag_id = get_or_create_tag(api_url, api_key, api_timeout, tag_label)
        if tag_id is None:
            whisparr_logger.error(f"Failed to get or create tag '{tag_label}' in Whisparr")
            return False
            
        # Add the tag to the series
        success = add_tag_to_series(api_url, api_key, api_timeout, series_id, tag_id)
        if success:
            whisparr_logger.debug(f"Successfully tagged Whisparr series {series_id} with '{tag_label}'")
            return True
        else:
            whisparr_logger.error(f"Failed to add tag '{tag_label}' to Whisparr series {series_id}")
            return False
            
    except Exception as e:
        whisparr_logger.error(f"Error tagging Whisparr series {series_id} with '{tag_label}': {e}")
        return False<|MERGE_RESOLUTION|>--- conflicted
+++ resolved
@@ -298,9 +298,6 @@
             "X-Api-Key": api_key,
             "Content-Type": "application/json"
         }
-        verify_ssl = get_ssl_verify_setting()
-        if not verify_ssl:
-            whisparr_logger.debug("SSL verification disabled by user setting")
         
         # Try standard API path first
         whisparr_logger.debug(f"Attempting command with standard API path: {url}")
@@ -421,13 +418,9 @@
         
         # First try with standard path
         endpoint = "system/status"
-<<<<<<< HEAD
-        response = arr_request(api_url, api_key, api_timeout, endpoint, verify_ssl=verify_ssl)
-=======
         response = arr_request(api_url, api_key, api_timeout, endpoint, count_api=False)
-        
+  
         # If that failed, try with v3 path format
->>>>>>> d3b422cc
         if response is None:
             whisparr_logger.debug("Standard API path failed, trying v3 format...")
             # Try direct HTTP request to v3 endpoint without using arr_request
