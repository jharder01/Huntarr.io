#!/usr/bin/env python3
"""
Sonarr missing episode processing
Handles all missing episode operations for Sonarr
"""

import os
import time
import random
import datetime
from typing import List, Dict, Any, Optional, Callable
from src.primary.utils.logger import get_logger
from src.primary.settings_manager import load_settings, get_advanced_setting
from src.primary.utils.history_utils import log_processed_media
from src.primary.stats_manager import increment_stat, increment_stat_only, check_hourly_cap_exceeded
from src.primary.stateful_manager import is_processed, add_processed_id
from src.primary.apps.sonarr import api as sonarr_api

# Get logger for the Sonarr app
sonarr_logger = get_logger("sonarr")

def process_missing_episodes(
    api_url: str,
    api_key: str,
    instance_name: str,
    api_timeout: int = get_advanced_setting("api_timeout", 120),
    monitored_only: bool = True,
    skip_future_episodes: bool = True,

    hunt_missing_items: int = 5,
    hunt_missing_mode: str = "seasons_packs",
    command_wait_delay: int = get_advanced_setting("command_wait_delay", 1),
    command_wait_attempts: int = get_advanced_setting("command_wait_attempts", 600),
    stop_check: Callable[[], bool] = lambda: False
) -> bool:
    """
    Process missing episodes for Sonarr.
    Supports seasons_packs, shows, and episodes modes.
    Episodes mode has been reinstated in 7.5.1+ as a non-default option with limitations.
    """
    if hunt_missing_items <= 0:
        sonarr_logger.info("'hunt_missing_items' setting is 0 or less. Skipping missing processing.")
        return False
        
    sonarr_logger.info(f"Checking for {hunt_missing_items} missing episodes in {hunt_missing_mode} mode for instance '{instance_name}'...")

    # Handle different modes
    if hunt_missing_mode == "seasons_packs":
        # Handle season pack searches (using SeasonSearch command)
        sonarr_logger.info("Season [Packs] mode selected - searching for complete season packs")
        return process_missing_seasons_packs_mode(
            api_url, api_key, instance_name, api_timeout, monitored_only, 
            skip_future_episodes, hunt_missing_items,
            command_wait_delay, command_wait_attempts, stop_check
        )
    elif hunt_missing_mode == "shows":
        # Handle show-based missing items (all episodes from a show)
        sonarr_logger.info("Show-based missing mode selected")
        return process_missing_shows_mode(
            api_url, api_key, instance_name, api_timeout, monitored_only, 
            skip_future_episodes, hunt_missing_items,
            command_wait_delay, command_wait_attempts, stop_check
        )
    elif hunt_missing_mode == "episodes":
        # Handle individual episode processing (reinstated with warnings)
        sonarr_logger.warning("Episodes mode selected - WARNING: This mode makes excessive API calls and does not support tagging. Consider using Season Packs mode instead.")
        return process_missing_episodes_mode(
            api_url, api_key, instance_name, api_timeout, monitored_only, 
            skip_future_episodes, hunt_missing_items,
            command_wait_delay, command_wait_attempts, stop_check
        )
    else:
        sonarr_logger.error(f"Invalid hunt_missing_mode: {hunt_missing_mode}. Valid options are 'seasons_packs', 'shows', or 'episodes'.")
        return False

<<<<<<< HEAD
def process_missing_episodes_mode(
    api_url: str,
    api_key: str,
    instance_name: str,
    api_timeout: int,
    monitored_only: bool,
    skip_future_episodes: bool,
    hunt_missing_items: int,
    command_wait_delay: int,
    command_wait_attempts: int,
    stop_check: Callable[[], bool]
) -> bool:
    """Process missing episodes in episode mode (original implementation)."""
    processed_any = False
    
    # Always use random selection for missing episodes
    sonarr_logger.info(f"Using random selection for missing episodes")
    episodes_to_search = sonarr_api.get_cutoff_unmet_episodes_random_page(
        api_url, api_key, api_timeout, monitored_only, hunt_missing_items)

    if stop_check(): 
        sonarr_logger.info("Stop requested during missing episode processing.")
        return processed_any
        
    # Filter out future episodes for random selection approach
    if skip_future_episodes:
        now_unix = time.time()
        original_count = len(episodes_to_search)
        episodes_to_search = [
            ep for ep in episodes_to_search
            if ep.get('airDateUtc') and time.mktime(time.strptime(ep['airDateUtc'], '%Y-%m-%dT%H:%M:%SZ')) < now_unix
        ]
        skipped_count = original_count - len(episodes_to_search)
        if skipped_count > 0:
            sonarr_logger.info(f"Skipped {skipped_count} future episodes based on air date.")
    
    # Filter out already processed episodes for random selection approach
    unprocessed_episodes = []
    for episode in episodes_to_search:
        episode_id = str(episode.get("id"))
        if not is_processed("sonarr", instance_name, episode_id):
            unprocessed_episodes.append(episode)
        else:
            sonarr_logger.debug(f"Skipping already processed episode ID: {episode_id}")
    
    sonarr_logger.info(f"Found {len(unprocessed_episodes)} unprocessed missing episodes out of {len(episodes_to_search)} total.")
    episodes_to_search = unprocessed_episodes

    if not episodes_to_search:
        sonarr_logger.info("No missing episodes left to process after filtering.")
        return False

    sonarr_logger.info(f"Selected {len(episodes_to_search)} missing episodes to search.")
    
    # Add detailed listing of episodes being processed
    if episodes_to_search:
        sonarr_logger.info(f"Episodes selected for processing in this cycle:")
        for idx, episode in enumerate(episodes_to_search):
            series_title = episode.get('series', {}).get('title', 'Unknown Series')
            episode_title = episode.get('title', 'Unknown Episode')
            season_number = episode.get('seasonNumber', 'Unknown Season')
            episode_number = episode.get('episodeNumber', 'Unknown Episode')
                
            episode_id = episode.get("id")
            try:
                season_episode = f"S{season_number:02d}E{episode_number:02d}"
            except (ValueError, TypeError):
                season_episode = f"S{season_number}E{episode_number}"
                
            sonarr_logger.info(f" {idx+1}. {series_title} - {season_episode} - \"{episode_title}\" (ID: {episode_id})")
    
    # Group episodes by series for potential refresh
    series_to_refresh: Dict[int, List[int]] = {}
    series_titles: Dict[int, str] = {} # Store titles for logging
    for episode in episodes_to_search:
        series_id = episode.get('seriesId')
        if series_id:
            if series_id not in series_to_refresh:
                series_to_refresh[series_id] = []
                # Store title when first encountering the series ID
                series_titles[series_id] = episode.get('series', {}).get('title', f"Series ID {series_id}")
            series_to_refresh[series_id].append(episode['id'])

    # Process each series
    for series_id, episode_ids in series_to_refresh.items():
        if stop_check(): sonarr_logger.info("Stop requested before processing next series."); break
        series_title = series_titles.get(series_id, f"Series ID {series_id}")
        sonarr_logger.info(f"Processing series: {series_title} (ID: {series_id}) with {len(episode_ids)} missing episodes.")

        # Refresh functionality has been removed as it was identified as a performance bottleneck

        if stop_check(): sonarr_logger.info("Stop requested after series refresh attempt."); break

        # Trigger search for the selected episodes in this series
        sonarr_logger.debug(f"Attempting to search for episode IDs: {episode_ids}")
        search_command_id = sonarr_api.search_episode(api_url, api_key, api_timeout, episode_ids)

        if search_command_id:
            # Add episode IDs to stateful manager IMMEDIATELY after processing each batch
            for episode_id in episode_ids:
                # Force flush to disk by calling add_processed_id immediately for each ID
                success = add_processed_id("sonarr", instance_name, str(episode_id))
                sonarr_logger.debug(f"Added processed ID: {episode_id}, success: {success}")
            
            # Wait for search command to complete
            if wait_for_command(
                api_url, api_key, api_timeout, search_command_id,
                command_wait_delay, command_wait_attempts, "Episode Search", stop_check
            ):
                # Mark episodes as processed if search command completed successfully
                processed_any = True # Mark that we did something
                sonarr_logger.info(f"Successfully processed and searched for {len(episode_ids)} episodes in series {series_id}.")
                
                # Add stats incrementing right here - this is the code path that's actually being executed
                for episode_id in episode_ids:
                    # Increment stat for each episode individually, just like Radarr
                    increment_stat("sonarr", "hunted")
                    sonarr_logger.debug(f"*** STATS INCREMENT *** sonarr hunted by 1 for episode ID {episode_id}")
                
                # Log to history system
                # Find the corresponding episode data for this ID
                for episode in episodes_to_search:
                    if episode.get('id') == episode_id:
                        series_title = episode.get('series', {}).get('title', 'Unknown Series')
                        episode_title = episode.get('title', 'Unknown Episode')
                        season_number = episode.get('seasonNumber', 'Unknown Season')
                        episode_number = episode.get('episodeNumber', 'Unknown Episode')
                        
                        try:
                            season_episode = f"S{season_number:02d}E{episode_number:02d}"
                        except (ValueError, TypeError):
                            season_episode = f"S{season_number}E{episode_number}"
                            
                        media_name = f"{series_title} - {season_episode} - {episode_title}"
                        process_id = f"{series_id}_{episode_id}"
                        add_processed_id("sonarr", instance_name, process_id)
                        log_processed_media("sonarr", media_name, episode_id, instance_name, "missing")
                        
                        # Increment the stat for each episode individually (like Radarr does for movies)
                        increment_stat("sonarr", "hunted")
                        sonarr_logger.debug(f"Incremented sonarr hunted statistic for episode {episode_id}")
                        break
                
                # The batch increment was causing issues - removing it
                # increment_stat("sonarr", "hunted", len(episode_ids))
                # sonarr_logger.debug(f"Incremented sonarr hunted statistics by {len(episode_ids)}")
            else:
                sonarr_logger.warning(f"Episode search command (ID: {search_command_id}) for series {series_id} did not complete successfully or timed out. Episodes will not be marked as processed yet.")
        else:
            sonarr_logger.error(f"Failed to trigger search command for episodes {episode_ids} in series {series_id}.")

    sonarr_logger.info("Finished missing episodes processing cycle for Sonarr.")
    return processed_any

=======
>>>>>>> d3b422cc
def process_missing_seasons_packs_mode(
    api_url: str,
    api_key: str,
    instance_name: str,
    api_timeout: int,
    monitored_only: bool,
    skip_future_episodes: bool,
    hunt_missing_items: int,
    command_wait_delay: int,
    command_wait_attempts: int,
    stop_check: Callable[[], bool]
) -> bool:
    """
    Process missing seasons using the SeasonSearch command
    This mode is optimized for torrent users who rely on season packs
    Uses a direct episode lookup approach which is much more efficient
    """
    processed_any = False
    
    # Load settings to check if tagging is enabled
    sonarr_settings = load_settings("sonarr")
    tag_processed_items = sonarr_settings.get("tag_processed_items", True)
    
    # Get all missing episodes using efficient random page selection instead of fetching all
    missing_episodes = sonarr_api.get_missing_episodes_random_page(
        api_url, api_key, api_timeout, monitored_only, hunt_missing_items * 20  # Get more episodes to increase chance of finding full seasons
    )
    if not missing_episodes:
        sonarr_logger.info("No missing episodes found")
        return False
    
    sonarr_logger.info(f"Retrieved {len(missing_episodes)} missing episodes from random page selection.")

    # Filter out future episodes if configured
    if skip_future_episodes:
        now_unix = time.time()
        original_count = len(missing_episodes)
        filtered_episodes = []
        skipped_count = 0
        
        for episode in missing_episodes:
            air_date_str = episode.get('airDateUtc')
            if air_date_str:
                try:
                    # Parse the air date and check if it's in the past
                    air_date_unix = time.mktime(time.strptime(air_date_str, '%Y-%m-%dT%H:%M:%SZ'))
                    if air_date_unix < now_unix:
                        filtered_episodes.append(episode)
                    else:
                        skipped_count += 1
                        sonarr_logger.debug(f"Skipping future episode ID {episode.get('id')} with air date: {air_date_str}")
                except (ValueError, TypeError) as e:
                    sonarr_logger.warning(f"Could not parse air date '{air_date_str}' for episode ID {episode.get('id')}. Error: {e}. Including it.")
                    filtered_episodes.append(episode)  # Keep if date is invalid
            else:
                filtered_episodes.append(episode)  # Keep if no air date
        
        missing_episodes = filtered_episodes
        if skipped_count > 0:
            sonarr_logger.info(f"Skipped {skipped_count} future episodes based on air date.")
    
    if not missing_episodes:
        sonarr_logger.info("No missing episodes left to process after filtering future episodes.")
        return False
    
    # Group episodes by series and season
    missing_seasons = {}
    for episode in missing_episodes:
        if monitored_only and not episode.get('monitored', False):
            continue
            
        series_id = episode.get('seriesId')
        if not series_id:
            continue
            
        season_number = episode.get('seasonNumber')
        series_title = episode.get('series', {}).get('title', 'Unknown Series')
        
        key = f"{series_id}:{season_number}"
        if key not in missing_seasons:
            missing_seasons[key] = {
                'series_id': series_id,
                'season_number': season_number,
                'series_title': series_title,
                'episode_count': 0
            }
        missing_seasons[key]['episode_count'] += 1
    
    # Convert to list and sort by episode count (most missing episodes first)
    seasons_list = list(missing_seasons.values())
    seasons_list.sort(key=lambda x: x['episode_count'], reverse=True)
    
    # Filter out already processed seasons
    unprocessed_seasons = []
    for season in seasons_list:
        season_id = f"{season['series_id']}_{season['season_number']}"
        if not is_processed("sonarr", instance_name, season_id):
            unprocessed_seasons.append(season)
        else:
            sonarr_logger.debug(f"Skipping already processed season ID: {season_id}")
    
    sonarr_logger.info(f"Found {len(unprocessed_seasons)} unprocessed seasons with missing episodes out of {len(seasons_list)} total.")
    
    if not unprocessed_seasons:
        sonarr_logger.info("All seasons with missing episodes have been processed.")
        return False
    
    # Apply randomization if requested
    random.shuffle(unprocessed_seasons)
    
    # Process up to hunt_missing_items seasons
    processed_count = 0
    
    # Add detailed logging for selected seasons
    if unprocessed_seasons and hunt_missing_items > 0:
        seasons_to_process = unprocessed_seasons[:hunt_missing_items]
        sonarr_logger.info(f"Randomly selected {min(len(unprocessed_seasons), hunt_missing_items)} seasons with missing episodes:")
        
        for idx, season in enumerate(seasons_to_process):
            sonarr_logger.info(f"  {idx+1}. {season['series_title']} - Season {season['season_number']} ({season['episode_count']} missing episodes) (Series ID: {season['series_id']})")
    
    for season in unprocessed_seasons:
        if processed_count >= hunt_missing_items:
            break
            
        if stop_check():
            sonarr_logger.info("Stop signal received, halting processing.")
            break
        
        # Check API limit before processing each season
        try:
            if check_hourly_cap_exceeded("sonarr"):
                sonarr_logger.warning(f"🛑 Sonarr API hourly limit reached - stopping season pack processing after {processed_count} seasons")
                break
        except Exception as e:
            sonarr_logger.error(f"Error checking hourly API cap: {e}")
            # Continue processing if cap check fails - safer than stopping
            
        series_id = season['series_id']
        season_number = season['season_number']
        series_title = season['series_title']
        episode_count = season['episode_count']
        
        # Refresh functionality has been removed as it was identified as a performance bottleneck
        
        sonarr_logger.info(f"Searching for season pack: {series_title} - Season {season_number} (contains {episode_count} missing episodes)")
        
        # Trigger an API call to search for the entire season
        command_id = sonarr_api.search_season(api_url, api_key, api_timeout, series_id, season_number)
        
        if command_id:
            processed_any = True
            processed_count += 1
            
            # Add season to processed list
            season_id = f"{series_id}_{season_number}"
            success = add_processed_id("sonarr", instance_name, season_id)
            sonarr_logger.debug(f"Added season ID {season_id} to processed list for {instance_name}, success: {success}")
            
                    # Tag the series if enabled
        if tag_processed_items:
            from src.primary.settings_manager import get_custom_tag
            custom_tag = get_custom_tag("sonarr", "missing", "huntarr-missing")
            try:
                sonarr_api.tag_processed_series(api_url, api_key, api_timeout, series_id, custom_tag)
                sonarr_logger.debug(f"Tagged series {series_id} with '{custom_tag}'")
            except Exception as e:
                sonarr_logger.warning(f"Failed to tag series {series_id} with '{custom_tag}': {e}")
            
            # Log to history system
            media_name = f"{series_title} - Season {season_number} (contains {episode_count} missing episodes)"
            log_processed_media("sonarr", media_name, season_id, instance_name, "missing")
            sonarr_logger.debug(f"Logged history entry for season pack: {media_name}")
            
            # CRITICAL FIX: Use increment_stat_only to avoid double-counting API calls
            # The API call is already tracked in search_season(), so we only increment stats here
            for i in range(episode_count):
                increment_stat_only("sonarr", "hunted")
            sonarr_logger.debug(f"Incremented sonarr hunted statistics for {episode_count} episodes in season pack (API call already tracked separately)")
            
            # Wait for command to complete if configured
            if command_wait_delay > 0 and command_wait_attempts > 0:
                if wait_for_command(
                    api_url, api_key, api_timeout, command_id, 
                    command_wait_delay, command_wait_attempts, "Season Search", stop_check
                ):
                    pass
        else:
            sonarr_logger.error(f"Failed to trigger search for {series_title}.")
    
    sonarr_logger.info(f"Processed {processed_count} missing season packs for Sonarr.")
    return processed_any

def process_missing_shows_mode(
    api_url: str,
    api_key: str,
    instance_name: str,
    api_timeout: int,
    monitored_only: bool,
    skip_future_episodes: bool,
    hunt_missing_items: int,
    command_wait_delay: int,
    command_wait_attempts: int,
    stop_check: Callable[[], bool]
) -> bool:
    """Process missing episodes in show mode - gets all missing episodes for entire shows."""
    processed_any = False
    
    # Load settings to check if tagging is enabled
    sonarr_settings = load_settings("sonarr")
    tag_processed_items = sonarr_settings.get("tag_processed_items", True)
    
    # Get series with missing episodes
    sonarr_logger.info("Retrieving series with missing episodes...")
    series_with_missing = sonarr_api.get_series_with_missing_episodes(
        api_url, api_key, api_timeout, monitored_only, random_mode=True)
    
    if not series_with_missing:
        sonarr_logger.info("No series with missing episodes found.")
        return False
    
    # Filter out shows that have been processed
    unprocessed_series = []
    for series in series_with_missing:
        series_id = str(series.get("series_id"))
        if not is_processed("sonarr", instance_name, series_id):
            unprocessed_series.append(series)
        else:
            sonarr_logger.debug(f"Skipping already processed series ID: {series_id}")
    
    sonarr_logger.info(f"Found {len(unprocessed_series)} unprocessed series with missing episodes out of {len(series_with_missing)} total.")
    
    if not unprocessed_series:
        sonarr_logger.info("All series with missing episodes have been processed.")
        return False
        
    # Select the shows to process (random or sequential)
    shows_to_process = random.sample(
        unprocessed_series, 
        min(len(unprocessed_series), hunt_missing_items)
    )
    
    # Add detailed logging for selected shows
    if shows_to_process:
        sonarr_logger.info("Shows selected for processing in this cycle:")
        for idx, show in enumerate(shows_to_process):
            show_id = show.get('series_id')
            show_title = show.get('series_title', 'Unknown Show')
            # Count total missing episodes across all seasons
            episode_count = sum(season.get('episode_count', 0) for season in show.get('seasons', []))
            sonarr_logger.info(f"  {idx+1}. {show_title} ({episode_count} missing episodes) (Show ID: {show_id})")
    
    # Process each show
    for show in shows_to_process:
        if stop_check():
            sonarr_logger.info("Stop signal received, halting processing.")
            break
        
        # Check API limit before processing each show
        try:
            if check_hourly_cap_exceeded("sonarr"):
                sonarr_logger.warning(f"🛑 Sonarr API hourly limit reached - stopping shows processing")
                break
        except Exception as e:
            sonarr_logger.error(f"Error checking hourly API cap: {e}")
            # Continue processing if cap check fails - safer than stopping
            
        show_id = show.get("series_id")
        show_title = show.get("series_title", "Unknown Show")
        
        # Get missing episodes for this show
        missing_episodes = []
        for season in show.get('seasons', []):
            missing_episodes.extend(season.get('episodes', []))
        
        # Filter out future episodes if needed
        if skip_future_episodes:
            now_unix = time.time()
            original_count = len(missing_episodes)
            missing_episodes = [
                ep for ep in missing_episodes
                if ep.get('airDateUtc') and time.mktime(time.strptime(ep['airDateUtc'], '%Y-%m-%dT%H:%M:%SZ')) < now_unix
            ]
            skipped_count = original_count - len(missing_episodes)
            if skipped_count > 0:
                sonarr_logger.info(f"Skipped {skipped_count} future episodes for {show_title} based on air date.")
        
        if not missing_episodes:
            sonarr_logger.info(f"No eligible missing episodes found for {show_title} after filtering.")
            continue
        
        # Log episodes to be processed
        sonarr_logger.info(f"Processing {len(missing_episodes)} missing episodes for show: {show_title}")
        for idx, episode in enumerate(missing_episodes[:5]):  # Only log first 5 for brevity
            season = episode.get('seasonNumber', 'Unknown')
            ep_num = episode.get('episodeNumber', 'Unknown')
            title = episode.get('title', 'Unknown Title')
            sonarr_logger.debug(f"  {idx+1}. S{season:02d}E{ep_num:02d} - {title}")
        
        if len(missing_episodes) > 5:
            sonarr_logger.debug(f"  ... and {len(missing_episodes)-5} more episodes.")
        
        # Series refresh functionality has been completely removed
        # No longer performing refresh before search to avoid API rate limiting and unnecessary delays
        
        # Extract episode IDs to search
        episode_ids = [episode.get('id') for episode in missing_episodes if episode.get('id')]
        
        if not episode_ids:
            sonarr_logger.warning(f"No valid episode IDs found for {show_title}.")
            continue
        
        # Search for all episodes in the show
        sonarr_logger.info(f"Searching for {len(episode_ids)} missing episodes for {show_title}...")
        search_successful = sonarr_api.search_episode(api_url, api_key, api_timeout, episode_ids)
        
        if search_successful:
            processed_any = True
            sonarr_logger.info(f"Successfully processed {len(episode_ids)} missing episodes in {show_title}")
            
                    # Tag the series if enabled
        if tag_processed_items:
            from src.primary.settings_manager import get_custom_tag
            custom_tag = get_custom_tag("sonarr", "shows_missing", "huntarr-shows-missing")
            try:
                sonarr_api.tag_processed_series(api_url, api_key, api_timeout, show_id, custom_tag)
                sonarr_logger.debug(f"Tagged series {show_id} with '{custom_tag}'")
            except Exception as e:
                sonarr_logger.warning(f"Failed to tag series {show_id} with '{custom_tag}': {e}")
            
            # Add episode IDs to stateful manager IMMEDIATELY after processing each batch
            for episode_id in episode_ids:
                # Force flush to disk by calling add_processed_id immediately for each ID
                success = add_processed_id("sonarr", instance_name, str(episode_id))
                sonarr_logger.debug(f"Added processed ID: {episode_id}, success: {success}")
                
                # Log each episode to history
                # Find the corresponding episode data 
                for episode in missing_episodes:
                    if episode.get('id') == episode_id:
                        season = episode.get('seasonNumber', 'Unknown')
                        ep_num = episode.get('episodeNumber', 'Unknown')
                        title = episode.get('title', 'Unknown Title')
                        
                        try:
                            season_episode = f"S{season:02d}E{ep_num:02d}"
                        except (ValueError, TypeError):
                            season_episode = f"S{season}E{ep_num}"
                            
                        media_name = f"{show_title} - {season_episode} - {title}"
                        log_processed_media("sonarr", media_name, str(episode_id), instance_name, "missing")
                        sonarr_logger.debug(f"Logged history entry for episode: {media_name}")
                        break
            
            # Add series ID to processed list
            success = add_processed_id("sonarr", instance_name, str(show_id))
            sonarr_logger.debug(f"Added series ID {show_id} to processed list for {instance_name}, success: {success}")
            
            # Also log the entire show to history
            media_name = f"{show_title} - Complete Series ({len(episode_ids)} episodes)"
            log_processed_media("sonarr", media_name, str(show_id), instance_name, "missing")
            sonarr_logger.debug(f"Logged history entry for complete series: {media_name}")
            
            # Increment the hunted statistics
            increment_stat("sonarr", "hunted", len(episode_ids))
            sonarr_logger.debug(f"Incremented sonarr hunted statistics by {len(episode_ids)}")
        else:
            sonarr_logger.error(f"Failed to trigger search for {show_title}.")
    
    sonarr_logger.info("Show-based missing episode processing complete.")
    return processed_any

def process_missing_episodes_mode(
    api_url: str,
    api_key: str,
    instance_name: str,
    api_timeout: int,
    monitored_only: bool,
    skip_future_episodes: bool,
    hunt_missing_items: int,
    command_wait_delay: int,
    command_wait_attempts: int,
    stop_check: Callable[[], bool]
) -> bool:
    """
    Process missing episodes in individual episode mode.
    
    WARNING: This mode is less efficient than season packs mode and makes more API calls.
    It does not support tagging functionality due to the way it processes individual episodes.
    
    This mode searches for individual missing episodes rather than complete seasons,
    which can be useful for targeting specific episodes but is not recommended for most users.
    """
    processed_any = False
    
    sonarr_logger.warning("Using Episodes mode - This will make more API calls and does not support tagging")
    
    # Get missing episodes using random page selection for efficiency
    missing_episodes = sonarr_api.get_missing_episodes_random_page(
        api_url, api_key, api_timeout, monitored_only, hunt_missing_items * 2
    )
    
    if not missing_episodes:
        sonarr_logger.info("No missing episodes found for individual processing.")
        return False
    
    # Filter out future episodes if configured
    if skip_future_episodes:
        now_unix = time.time()
        original_count = len(missing_episodes)
        filtered_episodes = []
        skipped_count = 0
        
        for episode in missing_episodes:
            air_date_str = episode.get('airDateUtc')
            if air_date_str:
                try:
                    # Parse the air date and check if it's in the past
                    air_date_unix = time.mktime(time.strptime(air_date_str, '%Y-%m-%dT%H:%M:%SZ'))
                    if air_date_unix < now_unix:
                        filtered_episodes.append(episode)
                    else:
                        skipped_count += 1
                        sonarr_logger.debug(f"Skipping future episode ID {episode.get('id')} with air date: {air_date_str}")
                except (ValueError, TypeError) as e:
                    sonarr_logger.warning(f"Could not parse air date '{air_date_str}' for episode ID {episode.get('id')}. Error: {e}. Including it.")
                    filtered_episodes.append(episode)  # Keep if date is invalid
            else:
                filtered_episodes.append(episode)  # Keep if no air date
        
        missing_episodes = filtered_episodes
        if skipped_count > 0:
            sonarr_logger.info(f"Skipped {skipped_count} future episodes based on air date.")
    
    if not missing_episodes:
        sonarr_logger.info("No missing episodes left to process after filtering future episodes.")
        return False
    
    # Filter out already processed episodes
    unprocessed_episodes = []
    for episode in missing_episodes:
        episode_id = str(episode.get('id'))
        if not is_processed("sonarr", instance_name, episode_id):
            unprocessed_episodes.append(episode)
        else:
            sonarr_logger.debug(f"Skipping already processed episode ID: {episode_id}")
    
    sonarr_logger.info(f"Found {len(unprocessed_episodes)} unprocessed episodes out of {len(missing_episodes)} total.")
    
    if not unprocessed_episodes:
        sonarr_logger.info("All missing episodes have been processed.")
        return False
    
    # Apply randomization and limit
    random.shuffle(unprocessed_episodes)
    episodes_to_process = unprocessed_episodes[:hunt_missing_items]
    
    sonarr_logger.info(f"Processing {len(episodes_to_process)} individual missing episodes...")
    
    # Process each episode individually
    processed_count = 0
    for episode in episodes_to_process:
        if stop_check():
            sonarr_logger.info("Stop requested. Aborting episode processing.")
            break
        
        # Check API limit before processing each episode
        try:
            if check_hourly_cap_exceeded("sonarr"):
                sonarr_logger.warning(f"🛑 Sonarr API hourly limit reached - stopping episodes processing after {processed_count} episodes")
                break
        except Exception as e:
            sonarr_logger.error(f"Error checking hourly API cap: {e}")
            # Continue processing if cap check fails - safer than stopping
        
        episode_id = episode.get('id')
        series_info = episode.get('series', {})
        series_title = series_info.get('title', 'Unknown Series')
        season_number = episode.get('seasonNumber', 'Unknown')
        episode_number = episode.get('episodeNumber', 'Unknown')
        episode_title = episode.get('title', 'Unknown Episode')
        
        try:
            season_episode = f"S{season_number:02d}E{episode_number:02d}"
        except (ValueError, TypeError):
            season_episode = f"S{season_number}E{episode_number}"
        
        sonarr_logger.info(f"Processing episode: {series_title} - {season_episode} - {episode_title}")
        
        # Search for this specific episode
        search_successful = sonarr_api.search_episode(api_url, api_key, api_timeout, [episode_id])
        
        if search_successful:
            processed_any = True
            processed_count += 1
            
            # Mark episode as processed
            success = add_processed_id("sonarr", instance_name, str(episode_id))
            sonarr_logger.debug(f"Added episode ID {episode_id} to processed list, success: {success}")
            
            # Log to history system
            media_name = f"{series_title} - {season_episode} - {episode_title}"
            log_processed_media("sonarr", media_name, str(episode_id), instance_name, "missing")
            sonarr_logger.debug(f"Logged history entry for episode: {media_name}")
            
            # Increment statistics
            increment_stat("sonarr", "hunted")
            sonarr_logger.debug(f"Incremented sonarr hunted statistics for episode {episode_id}")
            
            # Note: No tagging is performed in episodes mode as it would be inefficient
            # and could overwhelm the API with individual episode tag operations
            
        else:
            sonarr_logger.error(f"Failed to trigger search for episode: {series_title} - {season_episode}")
    
    sonarr_logger.info(f"Processed {processed_count} individual missing episodes for Sonarr.")
    sonarr_logger.warning("Episodes mode processing complete - consider using Season Packs mode for better efficiency")
    return processed_any

def wait_for_command(
    api_url: str,
    api_key: str,
    api_timeout: int,
    command_id: int,
    wait_delay: int,
    max_attempts: int,
    command_name: str = "Command",
    stop_check: Callable[[], bool] = lambda: False
) -> bool:
    """
    Wait for a Sonarr command to complete or timeout.
    
    Args:
        api_url: The Sonarr API URL
        api_key: The Sonarr API key
        api_timeout: API request timeout
        command_id: The ID of the command to monitor
        wait_delay: Seconds to wait between status checks
        max_attempts: Maximum number of status check attempts
        command_name: Name of the command (for logging)
        stop_check: Optional function to check if operation should be aborted
        
    Returns:
        True if command completed successfully, False otherwise
    """
    if wait_delay <= 0 or max_attempts <= 0:
        sonarr_logger.debug(f"Not waiting for command to complete (wait_delay={wait_delay}, max_attempts={max_attempts})")
        return True  # Return as if successful since we're not checking
    
    sonarr_logger.debug(f"Waiting for {command_name} to complete (command ID: {command_id}). Checking every {wait_delay}s for up to {max_attempts} attempts")
    
    # Wait for command completion
    attempts = 0
    while attempts < max_attempts:
        if stop_check():
            sonarr_logger.info(f"Stopping wait for {command_name} due to stop request")
            return False
            
        command_status = sonarr_api.get_command_status(api_url, api_key, api_timeout, command_id)
        if not command_status:
            sonarr_logger.warning(f"Failed to get status for {command_name} (ID: {command_id}), attempt {attempts+1}")
            attempts += 1
            time.sleep(wait_delay)
            continue
            
        status = command_status.get('status')
        if status == 'completed':
            sonarr_logger.debug(f"Sonarr {command_name} (ID: {command_id}) completed successfully")
            return True
        elif status in ['failed', 'aborted']:
            sonarr_logger.warning(f"Sonarr {command_name} (ID: {command_id}) {status}")
            return False
        
        sonarr_logger.debug(f"Sonarr {command_name} (ID: {command_id}) status: {status}, attempt {attempts+1}/{max_attempts}")
        
        attempts += 1
        time.sleep(wait_delay)
    
    sonarr_logger.error(f"Sonarr command '{command_name}' (ID: {command_id}) timed out after {max_attempts} attempts.")
    return False<|MERGE_RESOLUTION|>--- conflicted
+++ resolved
@@ -73,163 +73,6 @@
         sonarr_logger.error(f"Invalid hunt_missing_mode: {hunt_missing_mode}. Valid options are 'seasons_packs', 'shows', or 'episodes'.")
         return False
 
-<<<<<<< HEAD
-def process_missing_episodes_mode(
-    api_url: str,
-    api_key: str,
-    instance_name: str,
-    api_timeout: int,
-    monitored_only: bool,
-    skip_future_episodes: bool,
-    hunt_missing_items: int,
-    command_wait_delay: int,
-    command_wait_attempts: int,
-    stop_check: Callable[[], bool]
-) -> bool:
-    """Process missing episodes in episode mode (original implementation)."""
-    processed_any = False
-    
-    # Always use random selection for missing episodes
-    sonarr_logger.info(f"Using random selection for missing episodes")
-    episodes_to_search = sonarr_api.get_cutoff_unmet_episodes_random_page(
-        api_url, api_key, api_timeout, monitored_only, hunt_missing_items)
-
-    if stop_check(): 
-        sonarr_logger.info("Stop requested during missing episode processing.")
-        return processed_any
-        
-    # Filter out future episodes for random selection approach
-    if skip_future_episodes:
-        now_unix = time.time()
-        original_count = len(episodes_to_search)
-        episodes_to_search = [
-            ep for ep in episodes_to_search
-            if ep.get('airDateUtc') and time.mktime(time.strptime(ep['airDateUtc'], '%Y-%m-%dT%H:%M:%SZ')) < now_unix
-        ]
-        skipped_count = original_count - len(episodes_to_search)
-        if skipped_count > 0:
-            sonarr_logger.info(f"Skipped {skipped_count} future episodes based on air date.")
-    
-    # Filter out already processed episodes for random selection approach
-    unprocessed_episodes = []
-    for episode in episodes_to_search:
-        episode_id = str(episode.get("id"))
-        if not is_processed("sonarr", instance_name, episode_id):
-            unprocessed_episodes.append(episode)
-        else:
-            sonarr_logger.debug(f"Skipping already processed episode ID: {episode_id}")
-    
-    sonarr_logger.info(f"Found {len(unprocessed_episodes)} unprocessed missing episodes out of {len(episodes_to_search)} total.")
-    episodes_to_search = unprocessed_episodes
-
-    if not episodes_to_search:
-        sonarr_logger.info("No missing episodes left to process after filtering.")
-        return False
-
-    sonarr_logger.info(f"Selected {len(episodes_to_search)} missing episodes to search.")
-    
-    # Add detailed listing of episodes being processed
-    if episodes_to_search:
-        sonarr_logger.info(f"Episodes selected for processing in this cycle:")
-        for idx, episode in enumerate(episodes_to_search):
-            series_title = episode.get('series', {}).get('title', 'Unknown Series')
-            episode_title = episode.get('title', 'Unknown Episode')
-            season_number = episode.get('seasonNumber', 'Unknown Season')
-            episode_number = episode.get('episodeNumber', 'Unknown Episode')
-                
-            episode_id = episode.get("id")
-            try:
-                season_episode = f"S{season_number:02d}E{episode_number:02d}"
-            except (ValueError, TypeError):
-                season_episode = f"S{season_number}E{episode_number}"
-                
-            sonarr_logger.info(f" {idx+1}. {series_title} - {season_episode} - \"{episode_title}\" (ID: {episode_id})")
-    
-    # Group episodes by series for potential refresh
-    series_to_refresh: Dict[int, List[int]] = {}
-    series_titles: Dict[int, str] = {} # Store titles for logging
-    for episode in episodes_to_search:
-        series_id = episode.get('seriesId')
-        if series_id:
-            if series_id not in series_to_refresh:
-                series_to_refresh[series_id] = []
-                # Store title when first encountering the series ID
-                series_titles[series_id] = episode.get('series', {}).get('title', f"Series ID {series_id}")
-            series_to_refresh[series_id].append(episode['id'])
-
-    # Process each series
-    for series_id, episode_ids in series_to_refresh.items():
-        if stop_check(): sonarr_logger.info("Stop requested before processing next series."); break
-        series_title = series_titles.get(series_id, f"Series ID {series_id}")
-        sonarr_logger.info(f"Processing series: {series_title} (ID: {series_id}) with {len(episode_ids)} missing episodes.")
-
-        # Refresh functionality has been removed as it was identified as a performance bottleneck
-
-        if stop_check(): sonarr_logger.info("Stop requested after series refresh attempt."); break
-
-        # Trigger search for the selected episodes in this series
-        sonarr_logger.debug(f"Attempting to search for episode IDs: {episode_ids}")
-        search_command_id = sonarr_api.search_episode(api_url, api_key, api_timeout, episode_ids)
-
-        if search_command_id:
-            # Add episode IDs to stateful manager IMMEDIATELY after processing each batch
-            for episode_id in episode_ids:
-                # Force flush to disk by calling add_processed_id immediately for each ID
-                success = add_processed_id("sonarr", instance_name, str(episode_id))
-                sonarr_logger.debug(f"Added processed ID: {episode_id}, success: {success}")
-            
-            # Wait for search command to complete
-            if wait_for_command(
-                api_url, api_key, api_timeout, search_command_id,
-                command_wait_delay, command_wait_attempts, "Episode Search", stop_check
-            ):
-                # Mark episodes as processed if search command completed successfully
-                processed_any = True # Mark that we did something
-                sonarr_logger.info(f"Successfully processed and searched for {len(episode_ids)} episodes in series {series_id}.")
-                
-                # Add stats incrementing right here - this is the code path that's actually being executed
-                for episode_id in episode_ids:
-                    # Increment stat for each episode individually, just like Radarr
-                    increment_stat("sonarr", "hunted")
-                    sonarr_logger.debug(f"*** STATS INCREMENT *** sonarr hunted by 1 for episode ID {episode_id}")
-                
-                # Log to history system
-                # Find the corresponding episode data for this ID
-                for episode in episodes_to_search:
-                    if episode.get('id') == episode_id:
-                        series_title = episode.get('series', {}).get('title', 'Unknown Series')
-                        episode_title = episode.get('title', 'Unknown Episode')
-                        season_number = episode.get('seasonNumber', 'Unknown Season')
-                        episode_number = episode.get('episodeNumber', 'Unknown Episode')
-                        
-                        try:
-                            season_episode = f"S{season_number:02d}E{episode_number:02d}"
-                        except (ValueError, TypeError):
-                            season_episode = f"S{season_number}E{episode_number}"
-                            
-                        media_name = f"{series_title} - {season_episode} - {episode_title}"
-                        process_id = f"{series_id}_{episode_id}"
-                        add_processed_id("sonarr", instance_name, process_id)
-                        log_processed_media("sonarr", media_name, episode_id, instance_name, "missing")
-                        
-                        # Increment the stat for each episode individually (like Radarr does for movies)
-                        increment_stat("sonarr", "hunted")
-                        sonarr_logger.debug(f"Incremented sonarr hunted statistic for episode {episode_id}")
-                        break
-                
-                # The batch increment was causing issues - removing it
-                # increment_stat("sonarr", "hunted", len(episode_ids))
-                # sonarr_logger.debug(f"Incremented sonarr hunted statistics by {len(episode_ids)}")
-            else:
-                sonarr_logger.warning(f"Episode search command (ID: {search_command_id}) for series {series_id} did not complete successfully or timed out. Episodes will not be marked as processed yet.")
-        else:
-            sonarr_logger.error(f"Failed to trigger search command for episodes {episode_ids} in series {series_id}.")
-
-    sonarr_logger.info("Finished missing episodes processing cycle for Sonarr.")
-    return processed_any
-
-=======
->>>>>>> d3b422cc
 def process_missing_seasons_packs_mode(
     api_url: str,
     api_key: str,
